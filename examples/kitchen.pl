% vim:filetype=prolog:textwidth=80:shiftwidth=4:softtabstop=4:expandtab
%
% Run this file with the following command:
%   $ eclipse-clp -f examples/kitchen.pl

% We just need that for the operator declarations:
:- op(820, fx, ~).    % Negation
:- op(840, xfy, ^).   % Conjunction
:- op(850, xfy, v).   % Disjunction
:- op(870, xfy, ->).  % Implication
:- op(880, xfy, <->). % Equivalence
:- op(890, xfy, =>).  % Belief conditional

% Load the ESBL interface:
:- load('../eclipse-clp/libEclipseESBL.so').
<<<<<<< HEAD
:- external(kcontext/1, p_kcontext).
:- external(bcontext/2, p_bcontext).
:- external(context_store/2, p_context_store).
:- external(context_retrieve/2, p_context_retrieve).
:- external(context_guarantee_consistency/2, p_context_guarantee_consistency).
:- external(context_exec/3, p_context_exec).
:- external(context_entails/3, p_context_entails).

% Create a context and store it in an extra-logical variable:
%:- kcontext(Ctx), context_guarantee_consistency(Ctx, 1), context_store(myctx, Ctx).
=======
:- external(kcontext/2, p_kcontext).
:- external(bcontext/3, p_bcontext).
:- external(register_pred/3, p_register_pred).
:- external(register_name/4, p_register_name).
:- external(guarantee_consistency/2, p_guarantee_consistency).
:- external(add_sensing_result/4, p_add_sensing_result).
:- external(inconsistent/2, p_inconsistent).
:- external(entails/3, p_entails).
>>>>>>> a77d7c24

% Now test the properties (some are taken from the KR-2014 paper, some are
% additional tests; they also match the kr2014.c example):
measure(Call) :-
    cputime(T0),
    call(Call),
    cputime(T1),
    T is T1 - T0,
    write('OK: '), writeln(T).

%:- measure(Ctx, context_entails(Ctx, 1, p v ~p)).
%:- measure(Ctx, \+ context_entails(Ctx, 1, p v q)).
%:- measure(Ctx, context_entails(Ctx, 1, p v q v ~(p ^ q))).
%:- measure(Ctx, context_entails(Ctx, 1, p v ~(p ^ q) v q)).
%:- measure(Ctx, context_entails(Ctx, 1, p(n) v ~p(n))). % triggers new grounding
%:- measure(Ctx, context_entails(Ctx, 1, p(1) v ~p(1))).
%:- measure(Ctx, context_entails(Ctx, 1, forall(X, p(X) v ~p(X)))).
%:- writeln(ok).


:-  profile((
<<<<<<< HEAD
    kcontext(Ctx), context_guarantee_consistency(Ctx, 1), context_store(myctx, Ctx),
    context_entails(Ctx, 1, type(o1, boxA) v ~type(o1, boxA)),
    \+ context_entails(Ctx, 1, type(o0, boxA)),
    \+ context_entails(Ctx, 1, exists(X, type(o0, X))),
    \+ context_entails(Ctx, 1, exists(X, ~type(o0, X))),
    \+ context_entails(Ctx, 1, forall(X, type(o1, X))),
    \+ context_entails(Ctx, 1, forall(X, ~type(o1, X))),
    \+ context_entails(Ctx, 1, type(o1, boxA) v type(o1, boxB) v type(o1, boxC)),
    \+ context_entails(Ctx, 1, type(o1, boxA)),
    \+ context_entails(Ctx, 1, type(o1, boxB)),
    \+ context_entails(Ctx, 1, type(o1, boxC)),
    true)),

    profile((
    context_exec(Ctx, o0_has_type_boxA, true),
    context_entails(Ctx, 1, type(o0, boxA)),
    context_entails(Ctx, 1, exists(X, type(o0, X))),
    \+ context_entails(Ctx, 1, exists(X, ~type(o0, X))),
    \+ context_entails(Ctx, 1, forall(X, type(o1, X))),
    \+ context_entails(Ctx, 1, forall(X, ~type(o1, X))),
    \+ context_entails(Ctx, 1, type(o1, boxA) v type(o1, boxB) v type(o1, boxC)),
    \+ context_entails(Ctx, 1, type(o1, boxA)),
    \+ context_entails(Ctx, 1, type(o1, boxB)),
    \+ context_entails(Ctx, 1, type(o1, boxC)),
    true)),

    profile((
    context_exec(Ctx, o1_is_box, true),
    context_entails(Ctx, 1, type(o0, boxA)),
    context_entails(Ctx, 1, exists(X, type(o0, X))),
    \+ context_entails(Ctx, 1, exists(X, ~type(o0, X))),
    \+ context_entails(Ctx, 1, forall(X, type(o1, X))),
    \+ context_entails(Ctx, 1, forall(X, ~type(o1, X))),
    context_entails(Ctx, 1, type(o1, boxA) v type(o1, boxB) v type(o1, boxC)),
    \+ context_entails(Ctx, 1, type(o1, boxA)),
    \+ context_entails(Ctx, 1, type(o1, boxB)),
    \+ context_entails(Ctx, 1, type(o1, boxC)),
    true)),

    writeln('very good').
=======
    kcontext(ctx, 'kitchen'),
    guarantee_consistency(ctx, 2), % higher k than original
    entails(ctx, has_type(o1, boxA) v ~has_type(o1, boxA), 1),
    \+ entails(ctx, has_type(o0, boxA), 1),
    \+ entails(ctx, exists(X, type, has_type(o0, X)), 1),
    \+ entails(ctx, exists(X, type, ~has_type(o0, X)), 1),
    \+ entails(ctx, forall(X, type, has_type(o1, X)), 1),
    \+ entails(ctx, forall(X, type, ~has_type(o1, X)), 1),
    \+ entails(ctx, has_type(o1, boxA) v has_type(o1, boxB) v has_type(o1, boxC), 2), % higher k than original
    \+ entails(ctx, has_type(o1, boxA), 2), % higher k than original
    \+ entails(ctx, has_type(o1, boxB), 2), % higher k than original
    \+ entails(ctx, has_type(o1, boxC), 2), % higher k than original
    true)),

    profile((
    A1 = o0_has_type_boxA,
    add_sensing_result(ctx, [], A1, true),
    entails(ctx, A1 : has_type(o0, boxA), 1),
    entails(ctx, A1 : exists(X, type, has_type(o0, X)), 1),
    \+ entails(ctx, A1 : exists(X, type, ~has_type(o0, X)), 1),
    \+ entails(ctx, A1 : forall(X, type, has_type(o1, X)), 1),
    \+ entails(ctx, A1 : forall(X, type, ~has_type(o1, X)), 1),
    \+ entails(ctx, A1 : (has_type(o1, boxA) v has_type(o1, boxB) v has_type(o1, boxC)), 2), % higher k than original
    \+ entails(ctx, A1 : has_type(o1, boxA), 2), % higher k than original
    \+ entails(ctx, A1 : has_type(o1, boxB), 2), % higher k than original
    \+ entails(ctx, A1 : has_type(o1, boxC), 2), % higher k than original
    true)),
 
    profile((
    A2 = o1_is_box,
    add_sensing_result(ctx, [A1], A2, true),
    entails(ctx, A1 : A2 : has_type(o0, boxA), 1),
    entails(ctx, A1 : A2 : exists(X, type, has_type(o0, X)), 1),
    \+ entails(ctx, A1 : A2 : exists(X, type, ~has_type(o0, X)), 1),
    \+ entails(ctx, A1 : A2 : forall(X, type, has_type(o1, X)), 1),
    \+ entails(ctx, A1 : A2 : forall(X, type, ~has_type(o1, X)), 1),
    entails(ctx, A1 : A2 : (has_type(o1, boxA) v has_type(o1, boxB) v has_type(o1, boxC)), 2), % higher k than original
    \+ entails(ctx, A1 : A2 : has_type(o1, boxA), 2), % higher k than original
    \+ entails(ctx, A1 : A2 : has_type(o1, boxB), 2), % higher k than original
    \+ entails(ctx, A1 : A2 : has_type(o1, boxC), 2), % higher k than original
    true)),

    writeln('very good').


%:-  kcontext(ctx, 'kitchen'),
%    guarantee_consistency(ctx, 2),
%    A = o1_is_box,
%    add_sensing_result(ctx, [], A, true),
%    %entails(ctx, A : (has_type(o1, boxA) v has_type(o1, boxB) v has_type(o1, boxC)), 1),
%    entails(ctx, A : (has_type(o1, boxA) v has_type(o1, boxB) v has_type(o1, boxC)), 2),
%    writeln('very good').
>>>>>>> a77d7c24

:- exit(0).
<|MERGE_RESOLUTION|>--- conflicted
+++ resolved
@@ -13,18 +13,6 @@
 
 % Load the ESBL interface:
 :- load('../eclipse-clp/libEclipseESBL.so').
-<<<<<<< HEAD
-:- external(kcontext/1, p_kcontext).
-:- external(bcontext/2, p_bcontext).
-:- external(context_store/2, p_context_store).
-:- external(context_retrieve/2, p_context_retrieve).
-:- external(context_guarantee_consistency/2, p_context_guarantee_consistency).
-:- external(context_exec/3, p_context_exec).
-:- external(context_entails/3, p_context_entails).
-
-% Create a context and store it in an extra-logical variable:
-%:- kcontext(Ctx), context_guarantee_consistency(Ctx, 1), context_store(myctx, Ctx).
-=======
 :- external(kcontext/2, p_kcontext).
 :- external(bcontext/3, p_bcontext).
 :- external(register_pred/3, p_register_pred).
@@ -33,7 +21,6 @@
 :- external(add_sensing_result/4, p_add_sensing_result).
 :- external(inconsistent/2, p_inconsistent).
 :- external(entails/3, p_entails).
->>>>>>> a77d7c24
 
 % Now test the properties (some are taken from the KR-2014 paper, some are
 % additional tests; they also match the kr2014.c example):
@@ -55,48 +42,6 @@
 
 
 :-  profile((
-<<<<<<< HEAD
-    kcontext(Ctx), context_guarantee_consistency(Ctx, 1), context_store(myctx, Ctx),
-    context_entails(Ctx, 1, type(o1, boxA) v ~type(o1, boxA)),
-    \+ context_entails(Ctx, 1, type(o0, boxA)),
-    \+ context_entails(Ctx, 1, exists(X, type(o0, X))),
-    \+ context_entails(Ctx, 1, exists(X, ~type(o0, X))),
-    \+ context_entails(Ctx, 1, forall(X, type(o1, X))),
-    \+ context_entails(Ctx, 1, forall(X, ~type(o1, X))),
-    \+ context_entails(Ctx, 1, type(o1, boxA) v type(o1, boxB) v type(o1, boxC)),
-    \+ context_entails(Ctx, 1, type(o1, boxA)),
-    \+ context_entails(Ctx, 1, type(o1, boxB)),
-    \+ context_entails(Ctx, 1, type(o1, boxC)),
-    true)),
-
-    profile((
-    context_exec(Ctx, o0_has_type_boxA, true),
-    context_entails(Ctx, 1, type(o0, boxA)),
-    context_entails(Ctx, 1, exists(X, type(o0, X))),
-    \+ context_entails(Ctx, 1, exists(X, ~type(o0, X))),
-    \+ context_entails(Ctx, 1, forall(X, type(o1, X))),
-    \+ context_entails(Ctx, 1, forall(X, ~type(o1, X))),
-    \+ context_entails(Ctx, 1, type(o1, boxA) v type(o1, boxB) v type(o1, boxC)),
-    \+ context_entails(Ctx, 1, type(o1, boxA)),
-    \+ context_entails(Ctx, 1, type(o1, boxB)),
-    \+ context_entails(Ctx, 1, type(o1, boxC)),
-    true)),
-
-    profile((
-    context_exec(Ctx, o1_is_box, true),
-    context_entails(Ctx, 1, type(o0, boxA)),
-    context_entails(Ctx, 1, exists(X, type(o0, X))),
-    \+ context_entails(Ctx, 1, exists(X, ~type(o0, X))),
-    \+ context_entails(Ctx, 1, forall(X, type(o1, X))),
-    \+ context_entails(Ctx, 1, forall(X, ~type(o1, X))),
-    context_entails(Ctx, 1, type(o1, boxA) v type(o1, boxB) v type(o1, boxC)),
-    \+ context_entails(Ctx, 1, type(o1, boxA)),
-    \+ context_entails(Ctx, 1, type(o1, boxB)),
-    \+ context_entails(Ctx, 1, type(o1, boxC)),
-    true)),
-
-    writeln('very good').
-=======
     kcontext(ctx, 'kitchen'),
     guarantee_consistency(ctx, 2), % higher k than original
     entails(ctx, has_type(o1, boxA) v ~has_type(o1, boxA), 1),
@@ -149,6 +94,5 @@
 %    %entails(ctx, A : (has_type(o1, boxA) v has_type(o1, boxB) v has_type(o1, boxC)), 1),
 %    entails(ctx, A : (has_type(o1, boxA) v has_type(o1, boxB) v has_type(o1, boxC)), 2),
 %    writeln('very good').
->>>>>>> a77d7c24
 
 :- exit(0).
