--- conflicted
+++ resolved
@@ -98,21 +98,16 @@
     printf("---------------\n");
 }
 
-<<<<<<< HEAD
-=======
-#define UNUSED(expr) do { (void)(expr); } while (0)
-
->>>>>>> a71ddf48
 #define DECL_AND_ADD_CLAUSE(clause_type_prefix, clauses_set, suffix, cond, clause) \
     const ewff_t *cond_##suffix = cond;\
     const clause_t *clause_##suffix = clause;\
-    clause_type_prefix##s_add(clauses_set, clause_type_prefix##_init(cond_##suffix, clause_##suffix));
+    clause_type_prefix##s_add(clauses_set, clause_type_prefix##_init(cond_##suffix, clause_##suffix))
 
 #define GEN_DECL_AND_ADD_CLAUSE(clause_type_prefix, clauses_set, suffix, cond, clause) \
     DECL_AND_ADD_CLAUSE(clause_type_prefix, clauses_set, suffix##_1, cond, ({ const int i = 1; clause; })); \
     DECL_AND_ADD_CLAUSE(clause_type_prefix, clauses_set, suffix##_2, cond, ({ const int i = 2; clause; })); \
     DECL_AND_ADD_CLAUSE(clause_type_prefix, clauses_set, suffix##_3, cond, ({ const int i = 3; clause; })); \
-    DECL_AND_ADD_CLAUSE(clause_type_prefix, clauses_set, suffix##_4, cond, ({ const int i = 4; clause; }));
+    DECL_AND_ADD_CLAUSE(clause_type_prefix, clauses_set, suffix##_4, cond, ({ const int i = 4; clause; }))
 
 #define DECL_ALL_CLAUSES(static_bat, dynamic_bat) \
     DECL_AND_ADD_CLAUSE(box_univ_clause, dynamic_bat, 1,\
@@ -162,4 +157,4 @@
             C(N(Z(), D(1), A()), P(Z(a), D(0), A())));\
     DECL_AND_ADD_CLAUSE(box_univ_clause, dynamic_bat, 16,\
             AND(SORT(a, action), EQ(a, FORWARD)),\
-            C(N(Z(a), D(0), A()), P(Z(), D(0), A()), P(Z(), D(1), A())));
+            C(N(Z(a), D(0), A()), P(Z(), D(0), A()), P(Z(), D(1), A())))
